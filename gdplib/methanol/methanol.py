"""
methanol.py 
Example 3 from Reference [1]. This model describes a profit maximization for a methanol production process with 90 [%] minimum purity and 1000 [tons/day] production requirements. The structure contains 19 units; two feedstocks, two compressor types (single stage, double stage) in the reactor feed stream and the recycle streams, two reactors, four coolers, three heaters and a flash separator. 
The model enforces constraints to ensure that the product purity meets the minimum requirement, the production flowrate is within the specified range, and the temperature and pressure conditions in the process units are maintained within the operational limits. 
The disjunctions in the model define the operational modes for feedstocks, compressors, and reactors. There are two alternative feedstocks (cheap or expensive), two alternative compressor types (single stage or double stage) in the reactor feed stream and the recycle stream, and two alternative reactors (lower or higher conversion and cost--denoted as cheap or expensive respectively).
The objective of the model is to maximize profit by minimizing costs and maximizing revenue, including feedstock costs, product prices, reactor costs, electricity costs, and cooling and heating costs. 

References:
    [1] Turkay, M., Grossmann, I. E. (1996). Logic-based MINLP algorithms for the optimal synthesis of process networks. Computers and Chemical Engineering, 125, 959-978. https://doi.org/10.1016/0098-1354(95)00219-7
    [2] Vecchietti, A., 2011. LOGMIP. URL HTTP://WWW.LOGMIP.CERIDE.GOV.AR/ 
    [3] Pedrozo et al. Hybrid Model Generation For Superstructure Optimization with Generalized Disjunctive Programming, Comp. and Chem. Eng., 107473, 2021
"""

import pyomo.environ as pe
import sys
from pyomo.contrib.fbbt.fbbt import fbbt, compute_bounds_on_expr
import logging
import pyomo.gdp as gdp


assert sys.version_info.major == 3
assert sys.version_info.minor >= 6


class InfeasibleError(Exception):
    """
    Exception raised when a model is infeasible.
    """

    pass


def fix_vars_with_equal_bounds(m, tol=1e-8):
    """
    Fix variables with equal bounds to the average of the bounds.

    Parameters
    ----------
    model : Pyomo.ConcreteModel
        The main model.
    tol : float
        Tolerance. Defaults to 1e-8.

    Raises
    ------
    InfeasibleError
        If the lower bound is larger than the upper bound.
    """
    for v in m.component_data_objects(pe.Var, descend_into=True):
        if v.is_fixed():
            continue
        lb = pe.value(v.lb)
        ub = pe.value(v.ub)
        if lb is None or ub is None:
            continue
        if lb > ub + tol:
            raise InfeasibleError(
                'Variable lb is larger than ub: {0}    lb: {1}    ub: {2}'.format(
                    v.name, lb, ub
                )
            )
        elif abs(ub - lb) <= tol:
            v.fix(0.5 * (lb + ub))


class MethanolModel(object):
    def __init__(self):
        """
        Build a class for a methanol production model. Initialize the model and set the parameters.

        Parameters
        ----------
        model : Pyomo.ConcreteModel
            The main model for the methanol production process.
        alpha : float
            Compressor coefficient.
        eta : float
            Compressor efficiency.
        gamma : float
            Ratio of constant pressure heat capacity to constant volume heat capacity.
        cp : float
            Heat capacity. [kJ/kg-mol-K]
        heat_of_reaction : float
            Heat of reaction. [kJ/kg-mol]
        volume_conversion : dict
            Conversion factors for different reactor volumes.
        reactor_volume : float
            Volume of the reactor. [m**3]
        electricity_cost : float
            Cost of electricity.  [$/10kWh]
        cooling_cost : float
            Cost of water for cooling. [$/1e9 kJ]
        heating_cost : float
            Cost of steam for heating. [$/1e9 kJ]
        purity_demand : float
            Purity demand in product stream.
        demand : float
            Flowrate restriction on product flow.
        flow_feed_lb : float
            Lower bound on feed flowrate. [kg-mol/sec]
        flow_feed_ub : float
            Upper bound on feed flowrate. [kg-mol/sec]
        flow_feed_temp : float
            Feed temperature. [100 K]
        flow_feed_pressure : float
            Feed pressure. [MPa]
        cost_flow_1 : float
            Cost of feed 1. [$/ton of methanol]
        cost_flow_2 : float
            Cost of feed 2. [$/ton of methanol]
        price_of_product : float
            Price of product [$/ton of methanol]
        price_of_byproduct : float
            Price of byproduct (purge stream) [$/ton of methanol]
        cheap_reactor_fixed_cost : float
            Fixed cost of the cheap reactor. [$1e3/yr]
        cheap_reactor_variable_cost : float
            Variable cost of the cheap reactor. [$1e3/m**3]
        expensive_reactor_fixed_cost : float
            Fixed cost of the expensive reactor. [$1e3/yr]
        expensive_reactor_variable_cost : float
            Variable cost of the expensive reactor. [$1e3/m**3]
        heat_unit_match : float
            Heat unit scaling factor.
        capacity_redundancy : float (not used in the model)
            Capacity redundancy.
        antoine_unit_trans: float
            Antoine unit conversion factor. [Torr/MPa]
        K : float
           K-value; equilibrium ratio/distribution coefficient.
        delta_H : float
            Heat of reaction value. [kJ/kg-mol]
        reactor_relation : float
            Reactor relation (ratio of outlet pressure to inlet pressure).
        purity_demand : float
            Purity demand. [90%]
        fix_electricity_cost : float
            Fixed cost of electricity. [$/10kWh]
        two_stage_fix_cost : float
            Fixed cost of two stage compressor. [$1e3/yr]
        inlet_streams : dict
            Inlet streams.
        outlet_streams : dict
            Outlet streams.
        vapor_outlets : dict
            Vapor outlets.
        liquid_outlets : dict
            Liquid outlets.


        Returns
        -------
        None
        """

        self.model = m = pe.ConcreteModel()  # main model

        self.alpha = 0.72  # compressor coefficient
        self.eta = 0.75  # compressor efficiency
        self.gamma = 0.23077  # ratio of constant pressure heat capacity to constant volume heat capacity
        self.cp = 35.0  # heat capacity
        self.heat_of_reaction = -15
        self.volume_conversion = dict()
        self.volume_conversion[9] = 0.1
        self.volume_conversion[10] = 0.05
        self.reactor_volume = 100
        self.electricity_cost = 0.255
        self.cooling_cost = 700
        self.heating_cost = 8000
        self.purity_demand = 0.9  # purity demand in product stream
        self.demand = 1.0  # flowrate restriction on product flow
        self.flow_feed_lb = 0.5
        self.flow_feed_ub = 5
        self.flow_feed_temp = 3
        self.flow_feed_pressure = 1
        self.cost_flow_1 = 795.6
        self.cost_flow_2 = 1009.8
        self.price_of_product = 7650
        self.price_of_byproduct = 642.6
        self.cheap_reactor_fixed_cost = 100
        self.cheap_reactor_variable_cost = 5
        self.expensive_reactor_fixed_cost = 250
        self.expensive_reactor_variable_cost = 10
        self.heat_unit_match = 0.00306
        self.capacity_redundancy = 1.2
        self.antoine_unit_trans = 7500.6168
        self.K = 0.415
        self.delta_H = 26.25
        self.reactor_relation = 0.9
        self.purity_demand = 0.9
        self.fix_electricity_cost = 175
        self.two_stage_fix_cost = 50

<<<<<<< HEAD
        m.streams = pe.Set(
            initialize=list(range(1, 34)), ordered=True, doc='Set of streams'
        )
        m.components = pe.Set(
            initialize=['H2', 'CO', 'CH3OH', 'CH4'],
            ordered=True,
            doc='Set of components',
        )
        m.flows = pe.Var(m.streams, bounds=(0, 20), doc='Flowrates [kg-mol/sec]')
        m.temps = pe.Var(m.streams, bounds=(3, 9), doc='Temperature [100 K]')
        m.pressures = pe.Var(m.streams, bounds=(0.1, 15), doc='Pressures [MPa]')
        m.component_flows = pe.Var(
            m.streams,
            m.components,
            bounds=(0, 20),
            doc='Component flowrates [kg-mol/sec]',
        )
=======
        m.streams = pe.Set(initialize=list(range(1, 34)), ordered=True)
        m.components = pe.Set(initialize=['H2', 'CO', 'CH3OH', 'CH4'], ordered=True)
        m.flows = pe.Var(m.streams, bounds=(0, 20))
        m.temps = pe.Var(m.streams, bounds=(3, 9))
        m.pressures = pe.Var(m.streams, bounds=(0.1, 15))
        m.component_flows = pe.Var(m.streams, m.components, bounds=(0, 20))
>>>>>>> c1fee756

        flow_1 = dict()
        # Feed 1 (cheap feedstock; component molar fractions)
        flow_1['H2'] = 0.6
        flow_1['CO'] = 0.25
        flow_1['CH4'] = 0.15
<<<<<<< HEAD
        m.flow_1_composition = pe.Param(
            m.components, initialize=flow_1, default=0, doc='Molar composition of feed 1'
        )
=======
        m.flow_1_composition = pe.Param(m.components, initialize=flow_1, default=0)
>>>>>>> c1fee756
        flow_2 = dict()
        # Feed 2 (expensive feedstock; component molar fractions)
        flow_2['H2'] = 0.65
        flow_2['CO'] = 0.30
        flow_2['CH4'] = 0.05
<<<<<<< HEAD
        m.flow_2_composition = pe.Param(
            m.components, initialize=flow_2, default=0, doc='Molar composition of feed 2'
        )
=======
        m.flow_2_composition = pe.Param(m.components, initialize=flow_2, default=0)
>>>>>>> c1fee756

        # Setting operating conditions (bounds) for specific streams in the process
        m.pressures[13].setlb(2.5)
        m.temps[13].setlb(4.23)
        m.temps[13].setub(8.73)
        m.temps[18].setlb(5.23)
        m.temps[18].setub(8.73)
        m.flows[22].setlb(0.1)
        m.flows[22].setub(1.0)
        m.temps[23].fix(4)
        m.temps[25].fix(4)

        self.inlet_streams = dict()
        self.outlet_streams = dict()
        self.vapor_outlets = dict()
        self.liquid_outlets = dict()

        self.inlet_streams[3] = 4
        self.inlet_streams[4] = 5
        self.inlet_streams[5] = 7
        self.inlet_streams[6] = 8
        self.inlet_streams[7] = 11
        self.inlet_streams[8] = 12
        self.inlet_streams[9] = 15
        self.inlet_streams[10] = 14
        self.inlet_streams[11] = 18
        self.inlet_streams[12] = 19
        self.inlet_streams[13] = 20
        self.inlet_streams[14] = 22
        self.inlet_streams[15] = 24
        self.inlet_streams[16] = 27
        self.inlet_streams[17] = 28
        self.inlet_streams[18] = 30
        self.inlet_streams[19] = 31
        self.inlet_streams['feed_mixer'] = (1, 2)
        self.inlet_streams['feed_splitter'] = 3
        self.inlet_streams['compressed_feed_mixer'] = (6, 9)
        self.inlet_streams['recycle_feed_mixer'] = (10, 33)
        self.inlet_streams['reactor_feed_splitter'] = 13
        self.inlet_streams['reactor_product_mixer'] = (16, 17)
        self.inlet_streams['purge_splitter'] = 21
        self.inlet_streams['recycle_compressor_splitter'] = 26
        self.inlet_streams['recycle_compressor_mixer'] = (29, 32)

        self.outlet_streams[3] = 6
        self.outlet_streams[4] = 7
        self.outlet_streams[5] = 8
        self.outlet_streams[6] = 9
        self.outlet_streams[7] = 12
        self.outlet_streams[8] = 13
        self.outlet_streams[9] = 17
        self.outlet_streams[10] = 16
        self.outlet_streams[11] = 19
        self.outlet_streams[12] = 20
        self.outlet_streams[14] = 23
        self.outlet_streams[15] = 25
        self.outlet_streams[16] = 29
        self.outlet_streams[17] = 30
        self.outlet_streams[18] = 31
        self.outlet_streams[19] = 32
        self.outlet_streams['feed_mixer'] = 3
        self.outlet_streams['feed_splitter'] = (4, 5)
        self.outlet_streams['compressed_feed_mixer'] = 10
        self.outlet_streams['recycle_feed_mixer'] = 11
        self.outlet_streams['reactor_feed_splitter'] = (14, 15)
        self.outlet_streams['reactor_product_mixer'] = 18
        self.outlet_streams['purge_splitter'] = (26, 24)
        self.outlet_streams['recycle_compressor_splitter'] = (27, 28)
        self.outlet_streams['recycle_compressor_mixer'] = 33

        self.vapor_outlets[13] = 21
        self.liquid_outlets[13] = 22

        def _total_flow(_m, _s):
<<<<<<< HEAD
            """
            This function calculates the total flowrate of a stream.

            Parameters
            ----------
            _m : Pyomo.ConcreteModel
                model
            _s : int
                stream index

            Returns
            -------
            Pyomo.Constraint.Expression
                The total flowrate of the stream.
            """
=======
>>>>>>> c1fee756
            return _m.flows[_s] == sum(
                _m.component_flows[_s, _c] for _c in _m.components
            )

<<<<<<< HEAD
        m.total_flow_con = pe.Constraint(
            m.streams, rule=_total_flow, doc='Total flowrate of a stream'
        )

        m.purity_con = pe.Constraint(
            expr=m.component_flows[23, 'CH3OH'] >= self.purity_demand * m.flows[23],
            doc='Purity constraint',
=======
        m.total_flow_con = pe.Constraint(m.streams, rule=_total_flow)

        m.purity_con = pe.Constraint(
            expr=m.component_flows[23, 'CH3OH'] >= self.purity_demand * m.flows[23]
>>>>>>> c1fee756
        )

        # ************************************
        # Feed
        # ************************************
        m.cheap_feed_disjunct = gdp.Disjunct()
        # cheap feed constraints
        self.build_equal_streams(m.cheap_feed_disjunct, 1, 3)
        self.build_stream_doesnt_exist_con(m.cheap_feed_disjunct, 2)
        m.cheap_feed_disjunct.feed_cons = c = pe.ConstraintList()
        c.add(m.component_flows[1, 'H2'] == m.flow_1_composition['H2'] * m.flows[1])
        c.add(m.component_flows[1, 'CO'] == m.flow_1_composition['CO'] * m.flows[1])
        c.add(m.component_flows[1, 'CH4'] == m.flow_1_composition['CH4'] * m.flows[1])
        c.add(m.flows[1] >= self.flow_feed_lb)
        c.add(m.flows[1] <= self.flow_feed_ub)
        c.add(m.temps[1] == self.flow_feed_temp)
        c.add(m.pressures[1] == self.flow_feed_pressure)

        m.expensive_feed_disjunct = gdp.Disjunct()
        # expensive feed constraints
        self.build_equal_streams(m.expensive_feed_disjunct, 2, 3)
        self.build_stream_doesnt_exist_con(m.expensive_feed_disjunct, 1)
        m.expensive_feed_disjunct.feed_cons = c = pe.ConstraintList()
        c.add(m.component_flows[2, 'H2'] == m.flow_2_composition['H2'] * m.flows[2])
        c.add(m.component_flows[2, 'CO'] == m.flow_2_composition['CO'] * m.flows[2])
        c.add(m.component_flows[2, 'CH4'] == m.flow_2_composition['CH4'] * m.flows[2])
        c.add(m.flows[2] >= self.flow_feed_lb)
        c.add(m.flows[2] <= self.flow_feed_ub)
        c.add(m.temps[2] == self.flow_feed_temp)
        c.add(m.pressures[2] == self.flow_feed_pressure)

        m.feed_disjunctions = gdp.Disjunction(
<<<<<<< HEAD
            expr=[m.cheap_feed_disjunct, m.expensive_feed_disjunct],
            doc='Feed disjunctions',
=======
            expr=[m.cheap_feed_disjunct, m.expensive_feed_disjunct]
>>>>>>> c1fee756
        )

        # ************************************
        # Feed compressors
        # ************************************
        m.single_stage_feed_compressor_disjunct = gdp.Disjunct()
        # single-stage compressor constraints
        self.build_equal_streams(m.single_stage_feed_compressor_disjunct, 3, 4)
        self.build_stream_doesnt_exist_con(m.single_stage_feed_compressor_disjunct, 5)
        self.build_stream_doesnt_exist_con(m.single_stage_feed_compressor_disjunct, 7)
        self.build_stream_doesnt_exist_con(m.single_stage_feed_compressor_disjunct, 8)
        self.build_stream_doesnt_exist_con(m.single_stage_feed_compressor_disjunct, 9)
        self.build_equal_streams(m.single_stage_feed_compressor_disjunct, 6, 10)
        self.build_compressor(m.single_stage_feed_compressor_disjunct, 3)

        m.two_stage_feed_compressor_disjunct = gdp.Disjunct()
        # two-stage compressor constraints
        self.build_equal_streams(m.two_stage_feed_compressor_disjunct, 3, 5)
        self.build_equal_streams(m.two_stage_feed_compressor_disjunct, 9, 10)
        self.build_stream_doesnt_exist_con(m.two_stage_feed_compressor_disjunct, 4)
        self.build_stream_doesnt_exist_con(m.two_stage_feed_compressor_disjunct, 6)
        self.build_compressor(m.two_stage_feed_compressor_disjunct, 4)
        self.build_cooler(m.two_stage_feed_compressor_disjunct, 5)
        self.build_compressor(m.two_stage_feed_compressor_disjunct, 6)
        m.two_stage_feed_compressor_disjunct.equal_electric_requirements = pe.Constraint(
            expr=m.two_stage_feed_compressor_disjunct.compressor_4.electricity_requirement
<<<<<<< HEAD
            == m.two_stage_feed_compressor_disjunct.compressor_6.electricity_requirement,
            doc='Electricity requirement constraint',
        )
        m.two_stage_feed_compressor_disjunct.exists = pe.Var(
            bounds=(0, 1), doc='Feed compressor choice variable'
        )
        m.two_stage_feed_compressor_disjunct.exists_con = pe.Constraint(
            expr=m.two_stage_feed_compressor_disjunct.exists == 1,
            doc='Feed compressor choice constraint',
=======
            == m.two_stage_feed_compressor_disjunct.compressor_6.electricity_requirement
        )
        m.two_stage_feed_compressor_disjunct.exists = pe.Var(bounds=(0, 1))
        m.two_stage_feed_compressor_disjunct.exists_con = pe.Constraint(
            expr=m.two_stage_feed_compressor_disjunct.exists == 1
>>>>>>> c1fee756
        )

        m.feed_compressor_disjunction = gdp.Disjunction(
            expr=[
                m.single_stage_feed_compressor_disjunct,
                m.two_stage_feed_compressor_disjunct,
<<<<<<< HEAD
            ],
            doc='Feed compressor disjunction',
=======
            ]
>>>>>>> c1fee756
        )

        self.build_mixer(m, 'recycle_feed_mixer')
        self.build_cooler(m, 7)
        self.build_heater(m, 8)

        # ************************************
        # Reactors
        # ************************************
        m.expensive_reactor = gdp.Disjunct()
        # expensive (high cost, high conversion) reactor constraints
        self.build_equal_streams(m.expensive_reactor, 13, 15)
        self.build_equal_streams(m.expensive_reactor, 17, 18)
        self.build_stream_doesnt_exist_con(m.expensive_reactor, 14)
        self.build_stream_doesnt_exist_con(m.expensive_reactor, 16)
        self.build_reactor(m.expensive_reactor, 9)
<<<<<<< HEAD
        m.expensive_reactor.exists = pe.Var(
            bounds=(0, 1), doc='Reactor choice variable'
        )
        m.expensive_reactor.exists_con = pe.Constraint(
            expr=m.expensive_reactor.exists == 1, doc='Reactor choice constraint'
=======
        m.expensive_reactor.exists = pe.Var(bounds=(0, 1))
        m.expensive_reactor.exists_con = pe.Constraint(
            expr=m.expensive_reactor.exists == 1
>>>>>>> c1fee756
        )
        m.expensive_reactor.composition_cons = c = pe.ConstraintList()
        for _comp in m.components:
            c.add(m.component_flows[17, _comp] >= 0.01)

        m.cheap_reactor = gdp.Disjunct()
        # cheap (low cost, low conversion) reactor constraints
        self.build_equal_streams(m.cheap_reactor, 13, 14)
        self.build_equal_streams(m.cheap_reactor, 16, 18)
        self.build_stream_doesnt_exist_con(m.cheap_reactor, 15)
        self.build_stream_doesnt_exist_con(m.cheap_reactor, 17)
        self.build_reactor(m.cheap_reactor, 10)
        m.cheap_reactor.exists = pe.Var(bounds=(0, 1), doc='Reactor choice variable')
        m.cheap_reactor.exists_con = pe.Constraint(
            expr=m.cheap_reactor.exists == 1, doc='Reactor choice constraint'
        )
        m.cheap_reactor.composition_cons = c = pe.ConstraintList()
        for _comp in m.components:
            c.add(m.component_flows[16, _comp] >= 0.01)

        m.reactor_disjunction = gdp.Disjunction(
<<<<<<< HEAD
            expr=[m.expensive_reactor, m.cheap_reactor], doc='Reactor disjunction'
=======
            expr=[m.expensive_reactor, m.cheap_reactor]
>>>>>>> c1fee756
        )

        self.build_expansion_valve(m, 11)
        self.build_cooler(m, 12)
        self.build_flash(m, 13)
        self.build_heater(m, 14)
        self.build_splitter(m, 'purge_splitter')
        self.build_heater(m, 15)

        # ************************************
        # Recycle compressors
        # ************************************
        m.single_stage_recycle_compressor_disjunct = gdp.Disjunct()
        # single-stage compressor constraints
        self.build_equal_streams(m.single_stage_recycle_compressor_disjunct, 26, 27)
        self.build_equal_streams(m.single_stage_recycle_compressor_disjunct, 29, 33)
        self.build_stream_doesnt_exist_con(
            m.single_stage_recycle_compressor_disjunct, 28
        )
        self.build_stream_doesnt_exist_con(
            m.single_stage_recycle_compressor_disjunct, 30
        )
        self.build_stream_doesnt_exist_con(
            m.single_stage_recycle_compressor_disjunct, 31
        )
        self.build_stream_doesnt_exist_con(
            m.single_stage_recycle_compressor_disjunct, 32
        )
        self.build_compressor(m.single_stage_recycle_compressor_disjunct, 16)

        m.two_stage_recycle_compressor_disjunct = gdp.Disjunct()
        # two-stage compressor constraints
        self.build_equal_streams(m.two_stage_recycle_compressor_disjunct, 26, 28)
        self.build_equal_streams(m.two_stage_recycle_compressor_disjunct, 32, 33)
        self.build_stream_doesnt_exist_con(m.two_stage_recycle_compressor_disjunct, 27)
        self.build_stream_doesnt_exist_con(m.two_stage_recycle_compressor_disjunct, 29)
        self.build_compressor(m.two_stage_recycle_compressor_disjunct, 17)
        self.build_cooler(m.two_stage_recycle_compressor_disjunct, 18)
        self.build_compressor(m.two_stage_recycle_compressor_disjunct, 19)
        m.two_stage_recycle_compressor_disjunct.equal_electric_requirements = pe.Constraint(
            expr=m.two_stage_recycle_compressor_disjunct.compressor_17.electricity_requirement
<<<<<<< HEAD
            == m.two_stage_recycle_compressor_disjunct.compressor_19.electricity_requirement,
            doc='Electricity requirement constraint',
        )
        m.two_stage_recycle_compressor_disjunct.exists = pe.Var(
            bounds=(0, 1), doc='Recycle compressor choice variable'
        )
        m.two_stage_recycle_compressor_disjunct.exists_con = pe.Constraint(
            expr=m.two_stage_recycle_compressor_disjunct.exists == 1,
            doc='Recycle compressor choice constraint',
=======
            == m.two_stage_recycle_compressor_disjunct.compressor_19.electricity_requirement
        )
        m.two_stage_recycle_compressor_disjunct.exists = pe.Var(bounds=(0, 1))
        m.two_stage_recycle_compressor_disjunct.exists_con = pe.Constraint(
            expr=m.two_stage_recycle_compressor_disjunct.exists == 1
>>>>>>> c1fee756
        )

        m.recycle_compressor_disjunction = gdp.Disjunction(
            expr=[
                m.single_stage_recycle_compressor_disjunct,
                m.two_stage_recycle_compressor_disjunct,
<<<<<<< HEAD
            ],
            doc='Recycle compressor disjunction',
=======
            ]
>>>>>>> c1fee756
        )

        # ************************************
        # Objective
        # ************************************
<<<<<<< HEAD
        """
        Objective function to maximize profit by minimizing costs and maximizing revenue ($1000 unit per year).
        """
=======

>>>>>>> c1fee756
        e = 0
        e -= self.cost_flow_1 * m.flows[1]
        e -= self.cost_flow_2 * m.flows[2]
        e += self.price_of_product * m.flows[23]
        e += self.price_of_byproduct * m.flows[25]
        e -= (
            self.cheap_reactor_variable_cost
            * self.reactor_volume
            * m.cheap_reactor.exists
        )
        e -= self.cheap_reactor_fixed_cost * m.cheap_reactor.exists
        e -= (
            self.expensive_reactor_variable_cost
            * self.reactor_volume
            * m.expensive_reactor.exists
        )
        e -= self.expensive_reactor_fixed_cost * m.expensive_reactor.exists
        e -= (
            (self.fix_electricity_cost + self.electricity_cost)
            * m.single_stage_feed_compressor_disjunct.compressor_3.electricity_requirement
        )
        e -= self.two_stage_fix_cost * m.two_stage_feed_compressor_disjunct.exists
        e -= (
            (self.fix_electricity_cost + self.electricity_cost)
            * m.two_stage_feed_compressor_disjunct.compressor_4.electricity_requirement
        )
        e -= (
            (self.fix_electricity_cost + self.electricity_cost)
            * m.two_stage_feed_compressor_disjunct.compressor_6.electricity_requirement
        )
        e -= self.cooling_cost * m.two_stage_feed_compressor_disjunct.cooler_5.heat_duty
        e -= (
            (self.fix_electricity_cost + self.electricity_cost)
            * m.single_stage_recycle_compressor_disjunct.compressor_16.electricity_requirement
        )
        e -= self.two_stage_fix_cost * m.two_stage_recycle_compressor_disjunct.exists
        e -= (
            (self.fix_electricity_cost + self.electricity_cost)
            * m.two_stage_recycle_compressor_disjunct.compressor_17.electricity_requirement
        )
        e -= (
            (self.fix_electricity_cost + self.electricity_cost)
            * m.two_stage_recycle_compressor_disjunct.compressor_19.electricity_requirement
        )
        e -= (
            self.cooling_cost
            * m.two_stage_recycle_compressor_disjunct.cooler_18.heat_duty
        )
        e -= self.cooling_cost * m.cooler_7.heat_duty
        e -= self.heating_cost * m.heater_8.heat_duty
        e -= self.cooling_cost * m.cooler_12.heat_duty
        e -= self.heating_cost * m.heater_14.heat_duty
        e -= self.heating_cost * m.heater_15.heat_duty
        m.objective = pe.Objective(expr=-e)

    def build_compressor(self, block, unit_number):
        """
        Build a compressor block.

        Parameters
        ----------
        b : Pyomo.Block
            The block to add the compressor to.
        unit_number : int
            The unit number.

        Returns
        -------
        None
        """
        u = unit_number
        m = self.model
        t = m.temps
        p = m.pressures
        in_stream = self.inlet_streams[u]
        out_stream = self.outlet_streams[u]

        b = pe.Block()
        setattr(block, 'compressor_' + str(u), b)
<<<<<<< HEAD
        b.p_ratio = pe.Var(bounds=(0, 1.74), doc='Pressure ratio')
        b.electricity_requirement = pe.Var(
            bounds=(0, 50), doc='Electricity requirement'
        )
=======
        b.p_ratio = pe.Var(bounds=(0, 1.74))
        b.electricity_requirement = pe.Var(bounds=(0, 50))
>>>>>>> c1fee756

        def _component_balances(_b, _c):
            return m.component_flows[out_stream, _c] == m.component_flows[in_stream, _c]

<<<<<<< HEAD
        b.component_balances = pe.Constraint(
            m.components, rule=_component_balances, doc='Component balances'
        )
        b.t_ratio_con = pe.Constraint(
            expr=t[out_stream] == b.p_ratio * t[in_stream],
            doc='Temperature ratio constraint',
        )
=======
        b.component_balances = pe.Constraint(m.components, rule=_component_balances)
        b.t_ratio_con = pe.Constraint(expr=t[out_stream] == b.p_ratio * t[in_stream])
>>>>>>> c1fee756
        b.electricity_requirement_con = pe.Constraint(
            expr=(
                b.electricity_requirement
                == self.alpha
                * (b.p_ratio - 1)
                * t[in_stream]
                * m.flows[in_stream]
                / (10.0 * self.eta * self.gamma)
<<<<<<< HEAD
            ),
            doc='Electricity requirement constraint',
        )
        b.p_ratio_con = pe.Constraint(
            expr=p[out_stream] ** self.gamma == b.p_ratio * p[in_stream] ** self.gamma,
            doc='Pressure ratio constraint',
=======
            )
        )
        b.p_ratio_con = pe.Constraint(
            expr=p[out_stream] ** self.gamma == b.p_ratio * p[in_stream] ** self.gamma
>>>>>>> c1fee756
        )

    def build_expansion_valve(self, block, unit_number):
        """
        Build an expansion valve block.

        Parameters
        ----------
        b : Pyomo.Block
            The block to add the expansion valve to.

        unit_number : int
            The unit number.

        Returns
        -------
        None
        """
        u = unit_number
        m = self.model
        t = m.temps
        p = m.pressures
        in_stream = self.inlet_streams[u]
        out_stream = self.outlet_streams[u]
        b = pe.Block()
        setattr(block, 'expansion_valve_' + str(u), b)

        def _component_balances(_b, _c):
            return m.component_flows[out_stream, _c] == m.component_flows[in_stream, _c]

<<<<<<< HEAD
        b.component_balances = pe.Constraint(
            m.components, rule=_component_balances, doc='Component balances'
        )
        b.ratio_con = pe.Constraint(
            expr=t[out_stream] * p[in_stream] ** self.gamma
            == t[in_stream] * p[out_stream] ** self.gamma,
            doc='Pressure ratio constraint',
        )
        b.expansion_con = pe.Constraint(
            expr=p[out_stream] <= p[in_stream], doc='Expansion constraint'
        )
=======
        b.component_balances = pe.Constraint(m.components, rule=_component_balances)
        b.ratio_con = pe.Constraint(
            expr=t[out_stream] * p[in_stream] ** self.gamma
            == t[in_stream] * p[out_stream] ** self.gamma
        )
        b.expansion_con = pe.Constraint(expr=p[out_stream] <= p[in_stream])
>>>>>>> c1fee756

    def build_cooler(self, block, unit_number):
        """
        Build a cooler block.

        Parameters
        ----------
        b : Pyomo.Block
            The block to add the cooler to.
        unit_number : int
            The unit number.

        Returns
        -------
        None
        """
        u = unit_number
        m = self.model
        t = m.temps
        p = m.pressures
        f = m.flows
        in_stream = self.inlet_streams[u]
        out_stream = self.outlet_streams[u]
        b = pe.Block()
        setattr(block, 'cooler_' + str(u), b)
<<<<<<< HEAD
        b.heat_duty = pe.Var(bounds=(0, 50), doc='Heat duty [kJ/hr]')
=======
        b.heat_duty = pe.Var(bounds=(0, 50))
>>>>>>> c1fee756

        def _component_balances(_b, _c):
            return m.component_flows[out_stream, _c] == m.component_flows[in_stream, _c]

<<<<<<< HEAD
        b.component_balances = pe.Constraint(
            m.components, rule=_component_balances, doc='Component balances'
        )
=======
        b.component_balances = pe.Constraint(m.components, rule=_component_balances)
>>>>>>> c1fee756
        b.heat_duty_con = pe.Constraint(
            expr=b.heat_duty
            == self.heat_unit_match
            * self.cp
<<<<<<< HEAD
            * (f[in_stream] * t[in_stream] - f[out_stream] * t[out_stream]),
            doc='Heat duty constraint',
        )
        b.pressure_con = pe.Constraint(
            expr=p[out_stream] == p[in_stream], doc='Pressure constraint'
        )
=======
            * (f[in_stream] * t[in_stream] - f[out_stream] * t[out_stream])
        )
        b.pressure_con = pe.Constraint(expr=p[out_stream] == p[in_stream])
>>>>>>> c1fee756

    def build_heater(self, block, unit_number):
        """
        Build a heater block.

        Parameters
        ----------
        b : Pyomo.Block
            The block to add the heater to.
        unit_number : int
            The unit number.

        Returns
        -------
        None
        """
        u = unit_number
        m = self.model
        t = m.temps
        p = m.pressures
        f = m.flows
        in_stream = self.inlet_streams[u]
        out_stream = self.outlet_streams[u]
        b = pe.Block()
        setattr(block, 'heater_' + str(u), b)
<<<<<<< HEAD
        b.heat_duty = pe.Var(bounds=(0, 50), doc='Heat duty [kJ/hr]')
=======
        b.heat_duty = pe.Var(bounds=(0, 50))
>>>>>>> c1fee756

        def _component_balances(_b, _c):
            return m.component_flows[out_stream, _c] == m.component_flows[in_stream, _c]

<<<<<<< HEAD
        b.component_balances = pe.Constraint(
            m.components, rule=_component_balances, doc='Component balances'
        )
=======
        b.component_balances = pe.Constraint(m.components, rule=_component_balances)
>>>>>>> c1fee756
        b.heat_duty_con = pe.Constraint(
            expr=b.heat_duty
            == self.heat_unit_match
            * self.cp
<<<<<<< HEAD
            * (f[out_stream] * t[out_stream] - f[in_stream] * t[in_stream]),
            doc='Heat duty constraint',
        )
        b.pressure_con = pe.Constraint(
            expr=p[out_stream] == p[in_stream], doc='Pressure constraint'
        )
=======
            * (f[out_stream] * t[out_stream] - f[in_stream] * t[in_stream])
        )
        b.pressure_con = pe.Constraint(expr=p[out_stream] == p[in_stream])
>>>>>>> c1fee756

    def build_mixer(self, block, unit_number):
        """
        Build a mixer block.

        Parameters
        ----------
        b : Pyomo.Block
            The block to add the mixer to.

        unit_number : int
            The unit number.

        Returns
        -------
        None
        """
        u = unit_number
        m = self.model
        t = m.temps
        p = m.pressures
        f = m.flows
        in_stream1, in_stream2 = self.inlet_streams[u]
        out_stream = self.outlet_streams[u]
        b = pe.Block()
        setattr(block, 'mixer_' + str(u), b)

        def _component_balances(_b, _c):
            return (
                m.component_flows[out_stream, _c]
                == m.component_flows[in_stream1, _c] + m.component_flows[in_stream2, _c]
            )

<<<<<<< HEAD
        b.component_balances = pe.Constraint(
            m.components, rule=_component_balances, doc='Component balances'
        )
=======
        b.component_balances = pe.Constraint(m.components, rule=_component_balances)
>>>>>>> c1fee756
        b.average_temp = pe.Constraint(
            expr=(
                t[out_stream] * f[out_stream]
                == (t[in_stream1] * f[in_stream1] + t[in_stream2] * f[in_stream2])
<<<<<<< HEAD
            ),
            doc='Average temperature constraint',
        )
        b.pressure_con1 = pe.Constraint(
            expr=p[in_stream1] == p[out_stream], doc='Pressure constraint'
        )
        b.pressure_con2 = pe.Constraint(
            expr=p[in_stream2] == p[out_stream], doc='Pressure constraint'
        )
=======
            )
        )
        b.pressure_con1 = pe.Constraint(expr=p[in_stream1] == p[out_stream])
        b.pressure_con2 = pe.Constraint(expr=p[in_stream2] == p[out_stream])
>>>>>>> c1fee756

    def build_splitter(self, block, unit_number):
        """
        Build a splitter block.

        Parameters
        ----------
        b : Pyomo.Block
            The block to add the splitter to.
        unit_number : int
            The unit number.

        Returns
        -------
        None
        """
        u = unit_number
        m = self.model
        t = m.temps
        p = m.pressures
        in_stream = self.inlet_streams[u]
        out_stream1, out_stream2 = self.outlet_streams[u]
        b = pe.Block()
        setattr(block, 'splitter_' + str(u), b)
<<<<<<< HEAD
        b.split_fraction = pe.Var(bounds=(0, 1), doc='Split fraction')
=======
        b.split_fraction = pe.Var(bounds=(0, 1))
>>>>>>> c1fee756
        if unit_number == 'purge_splitter':
            b.split_fraction.setlb(0.01)
            b.split_fraction.setub(0.99)

        def _split_frac_rule(_b, _c):
            return (
                m.component_flows[out_stream1, _c]
                == b.split_fraction * m.component_flows[in_stream, _c]
            )

<<<<<<< HEAD
        b.split_frac_con = pe.Constraint(
            m.components, rule=_split_frac_rule, doc='Split fraction constraint'
        )
=======
        b.split_frac_con = pe.Constraint(m.components, rule=_split_frac_rule)
>>>>>>> c1fee756

        def _component_balances(_b, _c):
            return (
                m.component_flows[in_stream, _c]
                == m.component_flows[out_stream1, _c]
                + m.component_flows[out_stream2, _c]
            )

<<<<<<< HEAD
        b.component_balances = pe.Constraint(
            m.components, rule=_component_balances, doc='Component balances'
        )
        b.temp_con1 = pe.Constraint(
            expr=t[in_stream] == t[out_stream1], doc='Temperature constraint'
        )
        b.temp_con2 = pe.Constraint(
            expr=t[in_stream] == t[out_stream2], doc='Temperature constraint'
        )
        b.pressure_con1 = pe.Constraint(
            expr=p[in_stream] == p[out_stream1], doc='Pressure constraint'
        )
        b.pressure_con2 = pe.Constraint(
            expr=p[in_stream] == p[out_stream2], doc='Pressure constraint'
        )
=======
        b.component_balances = pe.Constraint(m.components, rule=_component_balances)
        b.temp_con1 = pe.Constraint(expr=t[in_stream] == t[out_stream1])
        b.temp_con2 = pe.Constraint(expr=t[in_stream] == t[out_stream2])
        b.pressure_con1 = pe.Constraint(expr=p[in_stream] == p[out_stream1])
        b.pressure_con2 = pe.Constraint(expr=p[in_stream] == p[out_stream2])
>>>>>>> c1fee756

    def build_equal_streams(self, block, stream1, stream2):
        """
        Build a block that enforces equality between two streams.

        Parameters
        ----------
        b : Pyomo.Block
            The block to add the constraint to.
        stream1 : Pyomo.Set index
            The first stream to be equal.
        stream2 : Pyomo.Set index
            The second stream to be equal.

        Returns
        -------
        None
        """
        m = self.model
        t = m.temps
        p = m.pressures
        b = pe.Block()
        setattr(block, 'equal_streams_' + str(stream1) + '_' + str(stream2), b)

        def _component_balances(_b, _c):
            return m.component_flows[stream2, _c] == m.component_flows[stream1, _c]

<<<<<<< HEAD
        b.component_balances = pe.Constraint(
            m.components, rule=_component_balances, doc='Component balances'
        )
        b.temp_con = pe.Constraint(
            expr=t[stream1] == t[stream2], doc='Temperature constraint'
        )
        b.pressure_con = pe.Constraint(
            expr=p[stream1] == p[stream2], doc='Pressure constraint'
        )
=======
        b.component_balances = pe.Constraint(m.components, rule=_component_balances)
        b.temp_con = pe.Constraint(expr=t[stream1] == t[stream2])
        b.pressure_con = pe.Constraint(expr=p[stream1] == p[stream2])
>>>>>>> c1fee756

    def build_reactor(self, block, unit_number):
        """
        Build a reactor block.

        Parameters
        ----------
        b : Pyomo.Block
            The block to add the reactor to.
        unit_number : int
            The unit number.
        """
        u = unit_number
        m = self.model
        t = m.temps
        p = m.pressures
        f = m.flows
        component_f = m.component_flows
        in_stream = self.inlet_streams[u]
        out_stream = self.outlet_streams[u]

        b = pe.Block()
        setattr(block, 'reactor_' + str(u), b)
<<<<<<< HEAD
        b.consumption_rate = pe.Var(bounds=(0, 5), doc='Consumption rate variable')
        b.conversion = pe.Var(bounds=(0, 0.42), doc='Conversion variable')
        b.equilibrium_conversion = pe.Var(
            bounds=(0, 0.42), doc='Equilibrium conversion variable'
        )
        b.temp = pe.Var(bounds=(3, 8.73), doc='Temperature variable')
        b.pressure = pe.Var(bounds=(1, 15), doc='Pressure variable')
        b.p_sq_inv = pe.Var(doc='Pressure squared inverse variable')
        b.t_inv = pe.Var(doc='Temperature inverse variable')
=======
        b.consumption_rate = pe.Var(bounds=(0, 5))
        b.conversion = pe.Var(bounds=(0, 0.42))
        b.equilibrium_conversion = pe.Var(bounds=(0, 0.42))
        b.temp = pe.Var(bounds=(3, 8.73))
        b.pressure = pe.Var(bounds=(1, 15))
        b.p_sq_inv = pe.Var()
        b.t_inv = pe.Var()
>>>>>>> c1fee756

        key = 'H2'

        b.p_sq_inv_con = pe.Constraint(
            expr=b.pressure ** 2 * b.p_sq_inv == 1,
            doc='Pressure squared inverse constraint',
        )
        b.t_inv_con = pe.Constraint(
            expr=b.temp * b.t_inv == 1, doc='Temperature inverse constraint'
        )
        fbbt(b.p_sq_inv_con)  # just getting bounds on p_sq_inv
        fbbt(b.t_inv_con)  # just getting bounds on t_inv
        b.conversion_consumption_con = pe.Constraint(
<<<<<<< HEAD
            expr=b.consumption_rate == b.conversion * component_f[in_stream, key],
            doc='Conversion consumption constraint',
        )
        b.energy_balance = pe.Constraint(
            expr=(f[in_stream] * t[in_stream] - f[out_stream] * t[out_stream]) * self.cp
            == 0.01 * self.heat_of_reaction * b.consumption_rate,
            doc='Energy balance constraint',
        )
        b.H2_balance = pe.Constraint(
            expr=component_f[out_stream, 'H2']
            == component_f[in_stream, 'H2'] - b.consumption_rate,
            doc='H2 balance constraint',
        )
        b.CO_balance = pe.Constraint(
            expr=component_f[out_stream, 'CO']
            == component_f[in_stream, 'CO'] - 0.5 * b.consumption_rate,
            doc='CO balance constraint',
        )
        b.CH3OH_balance = pe.Constraint(
            expr=component_f[out_stream, 'CH3OH']
            == component_f[in_stream, 'CH3OH'] + 0.5 * b.consumption_rate,
            doc='CH3OH balance constraint',
        )
        b.CH4_balance = pe.Constraint(
            expr=component_f[out_stream, 'CH4'] == component_f[in_stream, 'CH4'],
            doc='CH4 balance constraint',
        )
        b.eq_conversion_con = pe.Constraint(
            expr=b.equilibrium_conversion
            == self.K * (1 - (self.delta_H * pe.exp(-18 * b.t_inv) * b.p_sq_inv)),
            doc='Equilibrium conversion constraint',
=======
            expr=b.consumption_rate == b.conversion * component_f[in_stream, key]
        )
        b.energy_balance = pe.Constraint(
            expr=(f[in_stream] * t[in_stream] - f[out_stream] * t[out_stream]) * self.cp
            == 0.01 * self.heat_of_reaction * b.consumption_rate
        )
        b.H2_balance = pe.Constraint(
            expr=component_f[out_stream, 'H2']
            == component_f[in_stream, 'H2'] - b.consumption_rate
        )
        b.CO_balance = pe.Constraint(
            expr=component_f[out_stream, 'CO']
            == component_f[in_stream, 'CO'] - 0.5 * b.consumption_rate
        )
        b.CH3OH_balance = pe.Constraint(
            expr=component_f[out_stream, 'CH3OH']
            == component_f[in_stream, 'CH3OH'] + 0.5 * b.consumption_rate
        )
        b.CH4_balance = pe.Constraint(
            expr=component_f[out_stream, 'CH4'] == component_f[in_stream, 'CH4']
        )
        b.eq_conversion_con = pe.Constraint(
            expr=b.equilibrium_conversion
            == self.K * (1 - (self.delta_H * pe.exp(-18 * b.t_inv) * b.p_sq_inv))
>>>>>>> c1fee756
        )
        b.conversion_con = pe.Constraint(
            expr=b.conversion * f[in_stream]
            == b.equilibrium_conversion
            * (1 - pe.exp(-self.volume_conversion[u] * self.reactor_volume))
            * (
                component_f[in_stream, 'H2']
                + component_f[in_stream, 'CO']
                + component_f[in_stream, 'CH3OH']
<<<<<<< HEAD
            ),
            doc='Conversion constraint',
        )
        b.pressure_con1 = pe.Constraint(
            expr=b.pressure == p[in_stream], doc='Pressure constraint'
        )
        b.pressure_con2 = pe.Constraint(
            expr=p[out_stream] == self.reactor_relation * b.pressure,
            doc='Pressure constraint',
        )
        b.temp_con = pe.Constraint(
            expr=b.temp == t[out_stream], doc='Temperature constraint'
        )
=======
            )
        )
        b.pressure_con1 = pe.Constraint(expr=b.pressure == p[in_stream])
        b.pressure_con2 = pe.Constraint(
            expr=p[out_stream] == self.reactor_relation * b.pressure
        )
        b.temp_con = pe.Constraint(expr=b.temp == t[out_stream])
>>>>>>> c1fee756

    def build_flash(self, block, unit_number):
        """
        Build a flash block.

        Parameters
        ----------
        b : Pyomo.Block
            The block to add the flash to.
        unit_number : int
            The unit number.

        Returns
        -------
        None
        """
        u = unit_number
        m = self.model
        t = m.temps
        p = m.pressures
        f = m.flows
        in_stream = self.inlet_streams[u]
        vapor_stream = self.vapor_outlets[u]
        liquid_stream = self.liquid_outlets[u]
        b = pe.Block()
        setattr(block, 'flash_' + str(u), b)

<<<<<<< HEAD
        b.vapor_pressure = pe.Var(
            m.components, bounds=(0.001, 80), doc='Vapor pressure variable'
        )
        b.flash_t = pe.Var(bounds=(3, 5), doc='Flash temperature variable')
        b.flash_p = pe.Var(bounds=(0.25, 15), doc='Flash pressure variable')
        b.vapor_recovery = pe.Var(
            m.components, bounds=(0.01, 0.9999), doc='Vapor recovery variable'
        )

        b.antoine_A = pe.Param(
            m.components, mutable=True, doc='Antoine equation parameter A'
        )
        b.antoine_B = pe.Param(
            m.components, mutable=True, doc='Antoine equation parameter B'
        )
        b.antoine_C = pe.Param(
            m.components, mutable=True, doc='Antoine equation parameter C'
        )
=======
        b.vapor_pressure = pe.Var(m.components, bounds=(0.001, 80))
        b.flash_t = pe.Var(bounds=(3, 5))
        b.flash_p = pe.Var(bounds=(0.25, 15))
        b.vapor_recovery = pe.Var(m.components, bounds=(0.01, 0.9999))

        b.antoine_A = pe.Param(m.components, mutable=True)
        b.antoine_B = pe.Param(m.components, mutable=True)
        b.antoine_C = pe.Param(m.components, mutable=True)
>>>>>>> c1fee756
        b.antoine_A['H2'] = 13.6333
        b.antoine_A['CO'] = 14.3686
        b.antoine_A['CH3OH'] = 18.5875
        b.antoine_A['CH4'] = 15.2243
        b.antoine_B['H2'] = 164.9
        b.antoine_B['CO'] = 530.22
        b.antoine_B['CH3OH'] = 3626.55
        b.antoine_B['CH4'] = 897.84
        b.antoine_C['H2'] = 3.19
        b.antoine_C['CO'] = -13.15
        b.antoine_C['CH3OH'] = -34.29
        b.antoine_C['CH4'] = -7.16

        def _component_balances(_b, _c):
            return (
                m.component_flows[in_stream, _c]
                == m.component_flows[vapor_stream, _c]
                + m.component_flows[liquid_stream, _c]
            )

<<<<<<< HEAD
        b.component_balances = pe.Constraint(
            m.components, rule=_component_balances, doc='Component balances'
        )
=======
        b.component_balances = pe.Constraint(m.components, rule=_component_balances)
>>>>>>> c1fee756

        def _antoine(_b, _c):
            return (
                _b.antoine_A[_c]
                - pe.log(self.antoine_unit_trans * _b.vapor_pressure[_c])
            ) * (100 * _b.flash_t - _b.antoine_C[_c]) == _b.antoine_B[_c]

<<<<<<< HEAD
        b.antoine_con = pe.Constraint(
            m.components, rule=_antoine, doc='Antoine equation'
        )
=======
        b.antoine_con = pe.Constraint(m.components, rule=_antoine)
>>>>>>> c1fee756

        def _vle(_b, _c):
            return (
                _b.vapor_recovery['H2']
                * (
                    _b.vapor_recovery[_c] * _b.vapor_pressure['H2']
                    + (1 - _b.vapor_recovery[_c]) * _b.vapor_pressure[_c]
                )
                == _b.vapor_pressure['H2'] * _b.vapor_recovery[_c]
            )

<<<<<<< HEAD
        b.vle_set = pe.Set(
            initialize=['CO', 'CH3OH', 'CH4'], ordered=True, doc='VLE set'
        )
        b.vle_con = pe.Constraint(
            b.vle_set, rule=_vle, doc='Vapor Liquid Equilibrium constraint'
        )
=======
        b.vle_set = pe.Set(initialize=['CO', 'CH3OH', 'CH4'], ordered=True)
        b.vle_con = pe.Constraint(b.vle_set, rule=_vle)
>>>>>>> c1fee756

        def _vapor_recovery(_b, _c):
            return (
                m.component_flows[vapor_stream, _c]
                == _b.vapor_recovery[_c] * m.component_flows[in_stream, _c]
            )

<<<<<<< HEAD
        b.vapor_recovery_con = pe.Constraint(
            m.components, rule=_vapor_recovery, doc='Vapor recovery constraint'
        )
=======
        b.vapor_recovery_con = pe.Constraint(m.components, rule=_vapor_recovery)
>>>>>>> c1fee756

        b.total_p_con = pe.Constraint(
            expr=b.flash_p * f[liquid_stream]
            == sum(
                b.vapor_pressure[_c] * m.component_flows[liquid_stream, _c]
                for _c in m.components
<<<<<<< HEAD
            ),
            doc='Total pressure constraint',
=======
            )
>>>>>>> c1fee756
        )

        b.flash_p_con = pe.ConstraintList()
        b.flash_p_con.add(b.flash_p == p[in_stream])
        b.flash_p_con.add(b.flash_p == p[vapor_stream])
        b.flash_p_con.add(b.flash_p == p[liquid_stream])

        b.flash_t_con = pe.ConstraintList()
        b.flash_t_con.add(b.flash_t == t[in_stream])
        b.flash_t_con.add(b.flash_t == t[vapor_stream])
        b.flash_t_con.add(b.flash_t == t[liquid_stream])

    def build_stream_doesnt_exist_con(self, block, stream):
        m = self.model
        b = pe.Block()
        setattr(block, 'stream_doesnt_exist_con_' + str(stream), b)
        b.zero_flow_con = pe.Constraint(expr=m.flows[stream] == 0)

        def _zero_component_flows(_b, _c):
            return m.component_flows[stream, _c] == 0

        b.zero_component_flows_con = pe.Constraint(
<<<<<<< HEAD
            m.components,
            rule=_zero_component_flows,
            doc='Zero component flows constraint',
        )
        b.fixed_temp_con = pe.Constraint(
            expr=m.temps[stream] == 3, doc='Fixed temperature constraint'
        )
        b.fixed_pressure_con = pe.Constraint(
            expr=m.pressures[stream] == 1, doc='Fixed pressure constraint'
        )
=======
            m.components, rule=_zero_component_flows
        )
        b.fixed_temp_con = pe.Constraint(expr=m.temps[stream] == 3)
        b.fixed_pressure_con = pe.Constraint(expr=m.pressures[stream] == 1)
>>>>>>> c1fee756


def enumerate_solutions():
    """
    Enumerate all possible solutions to the methanol production model; solved using ipopt.

    Returns
    -------
    m : Pyomo.ConcreteModel
        The Pyomo model with the solutions enumerated.
    """

    import time

    feed_choices = ['cheap', 'expensive']
    feed_compressor_choices = ['single_stage', 'two_stage']
    reactor_choices = ['cheap', 'expensive']
    recycle_compressor_choices = ['single_stage', 'two_stage']

    print(
        '{0:<20}{1:<20}{2:<20}{3:<20}{4:<20}{5:<20}'.format(
            'feed choice',
            'feed compressor',
            'reactor choice',
            'recycle compressor',
            'termination cond',
            'profit',
        )
    )
    since = time.time()
    for feed_choice in feed_choices:
        for feed_compressor_choice in feed_compressor_choices:
            for reactor_choice in reactor_choices:
                for recycle_compressor_choice in recycle_compressor_choices:
                    m = MethanolModel()
                    m = m.model
                    for _d in m.component_data_objects(
                        gdp.Disjunct, descend_into=True, active=True, sort=True
                    ):
                        _d.BigM = pe.Suffix()
                        for _c in _d.component_data_objects(
                            pe.Constraint, descend_into=True, active=True, sort=True
                        ):
                            lb, ub = compute_bounds_on_expr(_c.body)
                            _d.BigM[_c] = max(abs(lb), abs(ub))

<<<<<<< HEAD
                    # fix the disjuncts
=======
>>>>>>> c1fee756
                    if feed_choice == 'cheap':
                        m.cheap_feed_disjunct.indicator_var.fix(1)
                        m.expensive_feed_disjunct.indicator_var.fix(0)
                    else:
                        m.cheap_feed_disjunct.indicator_var.fix(0)
                        m.expensive_feed_disjunct.indicator_var.fix(1)

                    if feed_compressor_choice == 'single_stage':
                        m.single_stage_feed_compressor_disjunct.indicator_var.fix(1)
                        m.two_stage_feed_compressor_disjunct.indicator_var.fix(0)
                    else:
                        m.single_stage_feed_compressor_disjunct.indicator_var.fix(0)
                        m.two_stage_feed_compressor_disjunct.indicator_var.fix(1)

                    if reactor_choice == 'cheap':
                        m.cheap_reactor.indicator_var.fix(1)
                        m.expensive_reactor.indicator_var.fix(0)
                    else:
                        m.cheap_reactor.indicator_var.fix(0)
                        m.expensive_reactor.indicator_var.fix(1)

                    if recycle_compressor_choice == 'single_stage':
                        m.single_stage_recycle_compressor_disjunct.indicator_var.fix(1)
                        m.two_stage_recycle_compressor_disjunct.indicator_var.fix(0)
                    else:
                        m.single_stage_recycle_compressor_disjunct.indicator_var.fix(0)
                        m.two_stage_recycle_compressor_disjunct.indicator_var.fix(1)

                    pe.TransformationFactory('gdp.fix_disjuncts').apply_to(m)

                    fbbt(m, deactivate_satisfied_constraints=True)
                    fix_vars_with_equal_bounds(m)

                    for v in m.component_data_objects(pe.Var, descend_into=True):
                        if not v.is_fixed():
                            if v.has_lb() and v.has_ub():
                                v.value = 0.5 * (v.lb + v.ub)
                            else:
                                v.value = 1.0

                    opt = pe.SolverFactory('ipopt')
                    res = opt.solve(m, tee=False)
                    print(
                        '{0:<20}{1:<20}{2:<20}{3:<20}{4:<20}{5:<20}'.format(
                            feed_choice,
                            feed_compressor_choice,
                            reactor_choice,
                            recycle_compressor_choice,
                            str(res.solver.termination_condition),
                            str(-pe.value(m.objective)),
                        )
                    )
    time_elapsed = time.time() - since
    print('The code run {:.0f}m {:.0f}s'.format(time_elapsed // 60, time_elapsed % 60))

    return m


<<<<<<< HEAD
=======
def build_model():
    m = MethanolModel().model
    for _d in m.component_data_objects(
        gdp.Disjunct, descend_into=True, active=True, sort=True
    ):
        _d.BigM = pe.Suffix()
        for _c in _d.component_data_objects(
            pe.Constraint, descend_into=True, active=True, sort=True
        ):
            lb, ub = compute_bounds_on_expr(_c.body)
            _d.BigM[_c] = max(abs(lb), abs(ub))

    return m


>>>>>>> c1fee756
def solve_with_gdp_opt():
    """
    Solve the methanol production model using LOA (logic-based outer approximation) with GDPopt solver.

    Returns
    -------
    m : Pyomo.ConcreteModel
        The Pyomo model.
    """

    m = MethanolModel().model
    for _d in m.component_data_objects(
        gdp.Disjunct, descend_into=True, active=True, sort=True
    ):
        _d.BigM = pe.Suffix()
        for _c in _d.component_data_objects(
            pe.Constraint, descend_into=True, active=True, sort=True
        ):
            lb, ub = compute_bounds_on_expr(_c.body)
            _d.BigM[_c] = max(abs(lb), abs(ub))
    opt = pe.SolverFactory('gdpopt')
    res = opt.solve(m, algorithm='LOA', mip_solver='gams', nlp_solver='gams', tee=True)
    for d in m.component_data_objects(
        ctype=gdp.Disjunct, active=True, sort=True, descend_into=True
    ):
        if d.indicator_var.value == 1:
            print(d.name)
    print(res)

    return m


if __name__ == '__main__':
    logging.basicConfig(level=logging.DEBUG, filename='out.log')
    from pyomo.util.model_size import *

    # m = enumerate()
    m = solve_with_gdp_opt()
    print(build_model_size_report(m))<|MERGE_RESOLUTION|>--- conflicted
+++ resolved
@@ -54,6 +54,11 @@
         if lb is None or ub is None:
             continue
         if lb > ub + tol:
+            raise InfeasibleError(
+                'Variable lb is larger than ub: {0}    lb: {1}    ub: {2}'.format(
+                    v.name, lb, ub
+                )
+            )
             raise InfeasibleError(
                 'Variable lb is larger than ub: {0}    lb: {1}    ub: {2}'.format(
                     v.name, lb, ub
@@ -191,7 +196,6 @@
         self.fix_electricity_cost = 175
         self.two_stage_fix_cost = 50
 
-<<<<<<< HEAD
         m.streams = pe.Set(
             initialize=list(range(1, 34)), ordered=True, doc='Set of streams'
         )
@@ -209,39 +213,23 @@
             bounds=(0, 20),
             doc='Component flowrates [kg-mol/sec]',
         )
-=======
-        m.streams = pe.Set(initialize=list(range(1, 34)), ordered=True)
-        m.components = pe.Set(initialize=['H2', 'CO', 'CH3OH', 'CH4'], ordered=True)
-        m.flows = pe.Var(m.streams, bounds=(0, 20))
-        m.temps = pe.Var(m.streams, bounds=(3, 9))
-        m.pressures = pe.Var(m.streams, bounds=(0.1, 15))
-        m.component_flows = pe.Var(m.streams, m.components, bounds=(0, 20))
->>>>>>> c1fee756
 
         flow_1 = dict()
         # Feed 1 (cheap feedstock; component molar fractions)
         flow_1['H2'] = 0.6
         flow_1['CO'] = 0.25
         flow_1['CH4'] = 0.15
-<<<<<<< HEAD
         m.flow_1_composition = pe.Param(
             m.components, initialize=flow_1, default=0, doc='Molar composition of feed 1'
         )
-=======
-        m.flow_1_composition = pe.Param(m.components, initialize=flow_1, default=0)
->>>>>>> c1fee756
         flow_2 = dict()
         # Feed 2 (expensive feedstock; component molar fractions)
         flow_2['H2'] = 0.65
         flow_2['CO'] = 0.30
         flow_2['CH4'] = 0.05
-<<<<<<< HEAD
         m.flow_2_composition = pe.Param(
             m.components, initialize=flow_2, default=0, doc='Molar composition of feed 2'
         )
-=======
-        m.flow_2_composition = pe.Param(m.components, initialize=flow_2, default=0)
->>>>>>> c1fee756
 
         # Setting operating conditions (bounds) for specific streams in the process
         m.pressures[13].setlb(2.5)
@@ -316,7 +304,6 @@
         self.liquid_outlets[13] = 22
 
         def _total_flow(_m, _s):
-<<<<<<< HEAD
             """
             This function calculates the total flowrate of a stream.
 
@@ -332,13 +319,10 @@
             Pyomo.Constraint.Expression
                 The total flowrate of the stream.
             """
-=======
->>>>>>> c1fee756
             return _m.flows[_s] == sum(
                 _m.component_flows[_s, _c] for _c in _m.components
             )
 
-<<<<<<< HEAD
         m.total_flow_con = pe.Constraint(
             m.streams, rule=_total_flow, doc='Total flowrate of a stream'
         )
@@ -346,12 +330,6 @@
         m.purity_con = pe.Constraint(
             expr=m.component_flows[23, 'CH3OH'] >= self.purity_demand * m.flows[23],
             doc='Purity constraint',
-=======
-        m.total_flow_con = pe.Constraint(m.streams, rule=_total_flow)
-
-        m.purity_con = pe.Constraint(
-            expr=m.component_flows[23, 'CH3OH'] >= self.purity_demand * m.flows[23]
->>>>>>> c1fee756
         )
 
         # ************************************
@@ -363,6 +341,7 @@
         self.build_stream_doesnt_exist_con(m.cheap_feed_disjunct, 2)
         m.cheap_feed_disjunct.feed_cons = c = pe.ConstraintList()
         c.add(m.component_flows[1, 'H2'] == m.flow_1_composition['H2'] * m.flows[1])
+        c.add(m.component_flows[1, 'CO'] == m.flow_1_composition['CO'] * m.flows[1])
         c.add(m.component_flows[1, 'CO'] == m.flow_1_composition['CO'] * m.flows[1])
         c.add(m.component_flows[1, 'CH4'] == m.flow_1_composition['CH4'] * m.flows[1])
         c.add(m.flows[1] >= self.flow_feed_lb)
@@ -384,12 +363,8 @@
         c.add(m.pressures[2] == self.flow_feed_pressure)
 
         m.feed_disjunctions = gdp.Disjunction(
-<<<<<<< HEAD
             expr=[m.cheap_feed_disjunct, m.expensive_feed_disjunct],
             doc='Feed disjunctions',
-=======
-            expr=[m.cheap_feed_disjunct, m.expensive_feed_disjunct]
->>>>>>> c1fee756
         )
 
         # ************************************
@@ -416,7 +391,6 @@
         self.build_compressor(m.two_stage_feed_compressor_disjunct, 6)
         m.two_stage_feed_compressor_disjunct.equal_electric_requirements = pe.Constraint(
             expr=m.two_stage_feed_compressor_disjunct.compressor_4.electricity_requirement
-<<<<<<< HEAD
             == m.two_stage_feed_compressor_disjunct.compressor_6.electricity_requirement,
             doc='Electricity requirement constraint',
         )
@@ -426,25 +400,14 @@
         m.two_stage_feed_compressor_disjunct.exists_con = pe.Constraint(
             expr=m.two_stage_feed_compressor_disjunct.exists == 1,
             doc='Feed compressor choice constraint',
-=======
-            == m.two_stage_feed_compressor_disjunct.compressor_6.electricity_requirement
-        )
-        m.two_stage_feed_compressor_disjunct.exists = pe.Var(bounds=(0, 1))
-        m.two_stage_feed_compressor_disjunct.exists_con = pe.Constraint(
-            expr=m.two_stage_feed_compressor_disjunct.exists == 1
->>>>>>> c1fee756
         )
 
         m.feed_compressor_disjunction = gdp.Disjunction(
             expr=[
                 m.single_stage_feed_compressor_disjunct,
                 m.two_stage_feed_compressor_disjunct,
-<<<<<<< HEAD
             ],
             doc='Feed compressor disjunction',
-=======
-            ]
->>>>>>> c1fee756
         )
 
         self.build_mixer(m, 'recycle_feed_mixer')
@@ -461,17 +424,11 @@
         self.build_stream_doesnt_exist_con(m.expensive_reactor, 14)
         self.build_stream_doesnt_exist_con(m.expensive_reactor, 16)
         self.build_reactor(m.expensive_reactor, 9)
-<<<<<<< HEAD
         m.expensive_reactor.exists = pe.Var(
             bounds=(0, 1), doc='Reactor choice variable'
         )
         m.expensive_reactor.exists_con = pe.Constraint(
             expr=m.expensive_reactor.exists == 1, doc='Reactor choice constraint'
-=======
-        m.expensive_reactor.exists = pe.Var(bounds=(0, 1))
-        m.expensive_reactor.exists_con = pe.Constraint(
-            expr=m.expensive_reactor.exists == 1
->>>>>>> c1fee756
         )
         m.expensive_reactor.composition_cons = c = pe.ConstraintList()
         for _comp in m.components:
@@ -493,11 +450,7 @@
             c.add(m.component_flows[16, _comp] >= 0.01)
 
         m.reactor_disjunction = gdp.Disjunction(
-<<<<<<< HEAD
             expr=[m.expensive_reactor, m.cheap_reactor], doc='Reactor disjunction'
-=======
-            expr=[m.expensive_reactor, m.cheap_reactor]
->>>>>>> c1fee756
         )
 
         self.build_expansion_valve(m, 11)
@@ -514,6 +467,18 @@
         # single-stage compressor constraints
         self.build_equal_streams(m.single_stage_recycle_compressor_disjunct, 26, 27)
         self.build_equal_streams(m.single_stage_recycle_compressor_disjunct, 29, 33)
+        self.build_stream_doesnt_exist_con(
+            m.single_stage_recycle_compressor_disjunct, 28
+        )
+        self.build_stream_doesnt_exist_con(
+            m.single_stage_recycle_compressor_disjunct, 30
+        )
+        self.build_stream_doesnt_exist_con(
+            m.single_stage_recycle_compressor_disjunct, 31
+        )
+        self.build_stream_doesnt_exist_con(
+            m.single_stage_recycle_compressor_disjunct, 32
+        )
         self.build_stream_doesnt_exist_con(
             m.single_stage_recycle_compressor_disjunct, 28
         )
@@ -539,7 +504,6 @@
         self.build_compressor(m.two_stage_recycle_compressor_disjunct, 19)
         m.two_stage_recycle_compressor_disjunct.equal_electric_requirements = pe.Constraint(
             expr=m.two_stage_recycle_compressor_disjunct.compressor_17.electricity_requirement
-<<<<<<< HEAD
             == m.two_stage_recycle_compressor_disjunct.compressor_19.electricity_requirement,
             doc='Electricity requirement constraint',
         )
@@ -549,37 +513,22 @@
         m.two_stage_recycle_compressor_disjunct.exists_con = pe.Constraint(
             expr=m.two_stage_recycle_compressor_disjunct.exists == 1,
             doc='Recycle compressor choice constraint',
-=======
-            == m.two_stage_recycle_compressor_disjunct.compressor_19.electricity_requirement
-        )
-        m.two_stage_recycle_compressor_disjunct.exists = pe.Var(bounds=(0, 1))
-        m.two_stage_recycle_compressor_disjunct.exists_con = pe.Constraint(
-            expr=m.two_stage_recycle_compressor_disjunct.exists == 1
->>>>>>> c1fee756
         )
 
         m.recycle_compressor_disjunction = gdp.Disjunction(
             expr=[
                 m.single_stage_recycle_compressor_disjunct,
                 m.two_stage_recycle_compressor_disjunct,
-<<<<<<< HEAD
             ],
             doc='Recycle compressor disjunction',
-=======
-            ]
->>>>>>> c1fee756
         )
 
         # ************************************
         # Objective
         # ************************************
-<<<<<<< HEAD
         """
         Objective function to maximize profit by minimizing costs and maximizing revenue ($1000 unit per year).
         """
-=======
-
->>>>>>> c1fee756
         e = 0
         e -= self.cost_flow_1 * m.flows[1]
         e -= self.cost_flow_2 * m.flows[2]
@@ -590,17 +539,31 @@
             * self.reactor_volume
             * m.cheap_reactor.exists
         )
+        e -= (
+            self.cheap_reactor_variable_cost
+            * self.reactor_volume
+            * m.cheap_reactor.exists
+        )
         e -= self.cheap_reactor_fixed_cost * m.cheap_reactor.exists
         e -= (
             self.expensive_reactor_variable_cost
             * self.reactor_volume
             * m.expensive_reactor.exists
         )
+        e -= (
+            self.expensive_reactor_variable_cost
+            * self.reactor_volume
+            * m.expensive_reactor.exists
+        )
         e -= self.expensive_reactor_fixed_cost * m.expensive_reactor.exists
         e -= (
             (self.fix_electricity_cost + self.electricity_cost)
             * m.single_stage_feed_compressor_disjunct.compressor_3.electricity_requirement
         )
+        e -= (
+            (self.fix_electricity_cost + self.electricity_cost)
+            * m.single_stage_feed_compressor_disjunct.compressor_3.electricity_requirement
+        )
         e -= self.two_stage_fix_cost * m.two_stage_feed_compressor_disjunct.exists
         e -= (
             (self.fix_electricity_cost + self.electricity_cost)
@@ -610,12 +573,36 @@
             (self.fix_electricity_cost + self.electricity_cost)
             * m.two_stage_feed_compressor_disjunct.compressor_6.electricity_requirement
         )
+        e -= (
+            (self.fix_electricity_cost + self.electricity_cost)
+            * m.two_stage_feed_compressor_disjunct.compressor_4.electricity_requirement
+        )
+        e -= (
+            (self.fix_electricity_cost + self.electricity_cost)
+            * m.two_stage_feed_compressor_disjunct.compressor_6.electricity_requirement
+        )
         e -= self.cooling_cost * m.two_stage_feed_compressor_disjunct.cooler_5.heat_duty
         e -= (
             (self.fix_electricity_cost + self.electricity_cost)
             * m.single_stage_recycle_compressor_disjunct.compressor_16.electricity_requirement
         )
+        e -= (
+            (self.fix_electricity_cost + self.electricity_cost)
+            * m.single_stage_recycle_compressor_disjunct.compressor_16.electricity_requirement
+        )
         e -= self.two_stage_fix_cost * m.two_stage_recycle_compressor_disjunct.exists
+        e -= (
+            (self.fix_electricity_cost + self.electricity_cost)
+            * m.two_stage_recycle_compressor_disjunct.compressor_17.electricity_requirement
+        )
+        e -= (
+            (self.fix_electricity_cost + self.electricity_cost)
+            * m.two_stage_recycle_compressor_disjunct.compressor_19.electricity_requirement
+        )
+        e -= (
+            self.cooling_cost
+            * m.two_stage_recycle_compressor_disjunct.cooler_18.heat_duty
+        )
         e -= (
             (self.fix_electricity_cost + self.electricity_cost)
             * m.two_stage_recycle_compressor_disjunct.compressor_17.electricity_requirement
@@ -659,20 +646,14 @@
 
         b = pe.Block()
         setattr(block, 'compressor_' + str(u), b)
-<<<<<<< HEAD
         b.p_ratio = pe.Var(bounds=(0, 1.74), doc='Pressure ratio')
         b.electricity_requirement = pe.Var(
             bounds=(0, 50), doc='Electricity requirement'
         )
-=======
-        b.p_ratio = pe.Var(bounds=(0, 1.74))
-        b.electricity_requirement = pe.Var(bounds=(0, 50))
->>>>>>> c1fee756
 
         def _component_balances(_b, _c):
             return m.component_flows[out_stream, _c] == m.component_flows[in_stream, _c]
 
-<<<<<<< HEAD
         b.component_balances = pe.Constraint(
             m.components, rule=_component_balances, doc='Component balances'
         )
@@ -680,10 +661,6 @@
             expr=t[out_stream] == b.p_ratio * t[in_stream],
             doc='Temperature ratio constraint',
         )
-=======
-        b.component_balances = pe.Constraint(m.components, rule=_component_balances)
-        b.t_ratio_con = pe.Constraint(expr=t[out_stream] == b.p_ratio * t[in_stream])
->>>>>>> c1fee756
         b.electricity_requirement_con = pe.Constraint(
             expr=(
                 b.electricity_requirement
@@ -692,19 +669,12 @@
                 * t[in_stream]
                 * m.flows[in_stream]
                 / (10.0 * self.eta * self.gamma)
-<<<<<<< HEAD
             ),
             doc='Electricity requirement constraint',
         )
         b.p_ratio_con = pe.Constraint(
             expr=p[out_stream] ** self.gamma == b.p_ratio * p[in_stream] ** self.gamma,
             doc='Pressure ratio constraint',
-=======
-            )
-        )
-        b.p_ratio_con = pe.Constraint(
-            expr=p[out_stream] ** self.gamma == b.p_ratio * p[in_stream] ** self.gamma
->>>>>>> c1fee756
         )
 
     def build_expansion_valve(self, block, unit_number):
@@ -731,11 +701,11 @@
         out_stream = self.outlet_streams[u]
         b = pe.Block()
         setattr(block, 'expansion_valve_' + str(u), b)
+        setattr(block, 'expansion_valve_' + str(u), b)
 
         def _component_balances(_b, _c):
             return m.component_flows[out_stream, _c] == m.component_flows[in_stream, _c]
 
-<<<<<<< HEAD
         b.component_balances = pe.Constraint(
             m.components, rule=_component_balances, doc='Component balances'
         )
@@ -747,14 +717,6 @@
         b.expansion_con = pe.Constraint(
             expr=p[out_stream] <= p[in_stream], doc='Expansion constraint'
         )
-=======
-        b.component_balances = pe.Constraint(m.components, rule=_component_balances)
-        b.ratio_con = pe.Constraint(
-            expr=t[out_stream] * p[in_stream] ** self.gamma
-            == t[in_stream] * p[out_stream] ** self.gamma
-        )
-        b.expansion_con = pe.Constraint(expr=p[out_stream] <= p[in_stream])
->>>>>>> c1fee756
 
     def build_cooler(self, block, unit_number):
         """
@@ -780,38 +742,24 @@
         out_stream = self.outlet_streams[u]
         b = pe.Block()
         setattr(block, 'cooler_' + str(u), b)
-<<<<<<< HEAD
         b.heat_duty = pe.Var(bounds=(0, 50), doc='Heat duty [kJ/hr]')
-=======
-        b.heat_duty = pe.Var(bounds=(0, 50))
->>>>>>> c1fee756
 
         def _component_balances(_b, _c):
             return m.component_flows[out_stream, _c] == m.component_flows[in_stream, _c]
 
-<<<<<<< HEAD
         b.component_balances = pe.Constraint(
             m.components, rule=_component_balances, doc='Component balances'
         )
-=======
-        b.component_balances = pe.Constraint(m.components, rule=_component_balances)
->>>>>>> c1fee756
         b.heat_duty_con = pe.Constraint(
             expr=b.heat_duty
             == self.heat_unit_match
             * self.cp
-<<<<<<< HEAD
             * (f[in_stream] * t[in_stream] - f[out_stream] * t[out_stream]),
             doc='Heat duty constraint',
         )
         b.pressure_con = pe.Constraint(
             expr=p[out_stream] == p[in_stream], doc='Pressure constraint'
         )
-=======
-            * (f[in_stream] * t[in_stream] - f[out_stream] * t[out_stream])
-        )
-        b.pressure_con = pe.Constraint(expr=p[out_stream] == p[in_stream])
->>>>>>> c1fee756
 
     def build_heater(self, block, unit_number):
         """
@@ -837,38 +785,24 @@
         out_stream = self.outlet_streams[u]
         b = pe.Block()
         setattr(block, 'heater_' + str(u), b)
-<<<<<<< HEAD
         b.heat_duty = pe.Var(bounds=(0, 50), doc='Heat duty [kJ/hr]')
-=======
-        b.heat_duty = pe.Var(bounds=(0, 50))
->>>>>>> c1fee756
 
         def _component_balances(_b, _c):
             return m.component_flows[out_stream, _c] == m.component_flows[in_stream, _c]
 
-<<<<<<< HEAD
         b.component_balances = pe.Constraint(
             m.components, rule=_component_balances, doc='Component balances'
         )
-=======
-        b.component_balances = pe.Constraint(m.components, rule=_component_balances)
->>>>>>> c1fee756
         b.heat_duty_con = pe.Constraint(
             expr=b.heat_duty
             == self.heat_unit_match
             * self.cp
-<<<<<<< HEAD
             * (f[out_stream] * t[out_stream] - f[in_stream] * t[in_stream]),
             doc='Heat duty constraint',
         )
         b.pressure_con = pe.Constraint(
             expr=p[out_stream] == p[in_stream], doc='Pressure constraint'
         )
-=======
-            * (f[out_stream] * t[out_stream] - f[in_stream] * t[in_stream])
-        )
-        b.pressure_con = pe.Constraint(expr=p[out_stream] == p[in_stream])
->>>>>>> c1fee756
 
     def build_mixer(self, block, unit_number):
         """
@@ -895,6 +829,7 @@
         out_stream = self.outlet_streams[u]
         b = pe.Block()
         setattr(block, 'mixer_' + str(u), b)
+        setattr(block, 'mixer_' + str(u), b)
 
         def _component_balances(_b, _c):
             return (
@@ -902,18 +837,13 @@
                 == m.component_flows[in_stream1, _c] + m.component_flows[in_stream2, _c]
             )
 
-<<<<<<< HEAD
         b.component_balances = pe.Constraint(
             m.components, rule=_component_balances, doc='Component balances'
         )
-=======
-        b.component_balances = pe.Constraint(m.components, rule=_component_balances)
->>>>>>> c1fee756
         b.average_temp = pe.Constraint(
             expr=(
                 t[out_stream] * f[out_stream]
                 == (t[in_stream1] * f[in_stream1] + t[in_stream2] * f[in_stream2])
-<<<<<<< HEAD
             ),
             doc='Average temperature constraint',
         )
@@ -923,12 +853,6 @@
         b.pressure_con2 = pe.Constraint(
             expr=p[in_stream2] == p[out_stream], doc='Pressure constraint'
         )
-=======
-            )
-        )
-        b.pressure_con1 = pe.Constraint(expr=p[in_stream1] == p[out_stream])
-        b.pressure_con2 = pe.Constraint(expr=p[in_stream2] == p[out_stream])
->>>>>>> c1fee756
 
     def build_splitter(self, block, unit_number):
         """
@@ -953,11 +877,7 @@
         out_stream1, out_stream2 = self.outlet_streams[u]
         b = pe.Block()
         setattr(block, 'splitter_' + str(u), b)
-<<<<<<< HEAD
         b.split_fraction = pe.Var(bounds=(0, 1), doc='Split fraction')
-=======
-        b.split_fraction = pe.Var(bounds=(0, 1))
->>>>>>> c1fee756
         if unit_number == 'purge_splitter':
             b.split_fraction.setlb(0.01)
             b.split_fraction.setub(0.99)
@@ -968,13 +888,9 @@
                 == b.split_fraction * m.component_flows[in_stream, _c]
             )
 
-<<<<<<< HEAD
         b.split_frac_con = pe.Constraint(
             m.components, rule=_split_frac_rule, doc='Split fraction constraint'
         )
-=======
-        b.split_frac_con = pe.Constraint(m.components, rule=_split_frac_rule)
->>>>>>> c1fee756
 
         def _component_balances(_b, _c):
             return (
@@ -983,7 +899,6 @@
                 + m.component_flows[out_stream2, _c]
             )
 
-<<<<<<< HEAD
         b.component_balances = pe.Constraint(
             m.components, rule=_component_balances, doc='Component balances'
         )
@@ -999,13 +914,6 @@
         b.pressure_con2 = pe.Constraint(
             expr=p[in_stream] == p[out_stream2], doc='Pressure constraint'
         )
-=======
-        b.component_balances = pe.Constraint(m.components, rule=_component_balances)
-        b.temp_con1 = pe.Constraint(expr=t[in_stream] == t[out_stream1])
-        b.temp_con2 = pe.Constraint(expr=t[in_stream] == t[out_stream2])
-        b.pressure_con1 = pe.Constraint(expr=p[in_stream] == p[out_stream1])
-        b.pressure_con2 = pe.Constraint(expr=p[in_stream] == p[out_stream2])
->>>>>>> c1fee756
 
     def build_equal_streams(self, block, stream1, stream2):
         """
@@ -1033,7 +941,6 @@
         def _component_balances(_b, _c):
             return m.component_flows[stream2, _c] == m.component_flows[stream1, _c]
 
-<<<<<<< HEAD
         b.component_balances = pe.Constraint(
             m.components, rule=_component_balances, doc='Component balances'
         )
@@ -1043,11 +950,6 @@
         b.pressure_con = pe.Constraint(
             expr=p[stream1] == p[stream2], doc='Pressure constraint'
         )
-=======
-        b.component_balances = pe.Constraint(m.components, rule=_component_balances)
-        b.temp_con = pe.Constraint(expr=t[stream1] == t[stream2])
-        b.pressure_con = pe.Constraint(expr=p[stream1] == p[stream2])
->>>>>>> c1fee756
 
     def build_reactor(self, block, unit_number):
         """
@@ -1071,7 +973,6 @@
 
         b = pe.Block()
         setattr(block, 'reactor_' + str(u), b)
-<<<<<<< HEAD
         b.consumption_rate = pe.Var(bounds=(0, 5), doc='Consumption rate variable')
         b.conversion = pe.Var(bounds=(0, 0.42), doc='Conversion variable')
         b.equilibrium_conversion = pe.Var(
@@ -1081,15 +982,6 @@
         b.pressure = pe.Var(bounds=(1, 15), doc='Pressure variable')
         b.p_sq_inv = pe.Var(doc='Pressure squared inverse variable')
         b.t_inv = pe.Var(doc='Temperature inverse variable')
-=======
-        b.consumption_rate = pe.Var(bounds=(0, 5))
-        b.conversion = pe.Var(bounds=(0, 0.42))
-        b.equilibrium_conversion = pe.Var(bounds=(0, 0.42))
-        b.temp = pe.Var(bounds=(3, 8.73))
-        b.pressure = pe.Var(bounds=(1, 15))
-        b.p_sq_inv = pe.Var()
-        b.t_inv = pe.Var()
->>>>>>> c1fee756
 
         key = 'H2'
 
@@ -1103,7 +995,6 @@
         fbbt(b.p_sq_inv_con)  # just getting bounds on p_sq_inv
         fbbt(b.t_inv_con)  # just getting bounds on t_inv
         b.conversion_consumption_con = pe.Constraint(
-<<<<<<< HEAD
             expr=b.consumption_rate == b.conversion * component_f[in_stream, key],
             doc='Conversion consumption constraint',
         )
@@ -1135,32 +1026,6 @@
             expr=b.equilibrium_conversion
             == self.K * (1 - (self.delta_H * pe.exp(-18 * b.t_inv) * b.p_sq_inv)),
             doc='Equilibrium conversion constraint',
-=======
-            expr=b.consumption_rate == b.conversion * component_f[in_stream, key]
-        )
-        b.energy_balance = pe.Constraint(
-            expr=(f[in_stream] * t[in_stream] - f[out_stream] * t[out_stream]) * self.cp
-            == 0.01 * self.heat_of_reaction * b.consumption_rate
-        )
-        b.H2_balance = pe.Constraint(
-            expr=component_f[out_stream, 'H2']
-            == component_f[in_stream, 'H2'] - b.consumption_rate
-        )
-        b.CO_balance = pe.Constraint(
-            expr=component_f[out_stream, 'CO']
-            == component_f[in_stream, 'CO'] - 0.5 * b.consumption_rate
-        )
-        b.CH3OH_balance = pe.Constraint(
-            expr=component_f[out_stream, 'CH3OH']
-            == component_f[in_stream, 'CH3OH'] + 0.5 * b.consumption_rate
-        )
-        b.CH4_balance = pe.Constraint(
-            expr=component_f[out_stream, 'CH4'] == component_f[in_stream, 'CH4']
-        )
-        b.eq_conversion_con = pe.Constraint(
-            expr=b.equilibrium_conversion
-            == self.K * (1 - (self.delta_H * pe.exp(-18 * b.t_inv) * b.p_sq_inv))
->>>>>>> c1fee756
         )
         b.conversion_con = pe.Constraint(
             expr=b.conversion * f[in_stream]
@@ -1170,7 +1035,6 @@
                 component_f[in_stream, 'H2']
                 + component_f[in_stream, 'CO']
                 + component_f[in_stream, 'CH3OH']
-<<<<<<< HEAD
             ),
             doc='Conversion constraint',
         )
@@ -1184,15 +1048,6 @@
         b.temp_con = pe.Constraint(
             expr=b.temp == t[out_stream], doc='Temperature constraint'
         )
-=======
-            )
-        )
-        b.pressure_con1 = pe.Constraint(expr=b.pressure == p[in_stream])
-        b.pressure_con2 = pe.Constraint(
-            expr=p[out_stream] == self.reactor_relation * b.pressure
-        )
-        b.temp_con = pe.Constraint(expr=b.temp == t[out_stream])
->>>>>>> c1fee756
 
     def build_flash(self, block, unit_number):
         """
@@ -1220,7 +1075,6 @@
         b = pe.Block()
         setattr(block, 'flash_' + str(u), b)
 
-<<<<<<< HEAD
         b.vapor_pressure = pe.Var(
             m.components, bounds=(0.001, 80), doc='Vapor pressure variable'
         )
@@ -1239,16 +1093,6 @@
         b.antoine_C = pe.Param(
             m.components, mutable=True, doc='Antoine equation parameter C'
         )
-=======
-        b.vapor_pressure = pe.Var(m.components, bounds=(0.001, 80))
-        b.flash_t = pe.Var(bounds=(3, 5))
-        b.flash_p = pe.Var(bounds=(0.25, 15))
-        b.vapor_recovery = pe.Var(m.components, bounds=(0.01, 0.9999))
-
-        b.antoine_A = pe.Param(m.components, mutable=True)
-        b.antoine_B = pe.Param(m.components, mutable=True)
-        b.antoine_C = pe.Param(m.components, mutable=True)
->>>>>>> c1fee756
         b.antoine_A['H2'] = 13.6333
         b.antoine_A['CO'] = 14.3686
         b.antoine_A['CH3OH'] = 18.5875
@@ -1269,13 +1113,9 @@
                 + m.component_flows[liquid_stream, _c]
             )
 
-<<<<<<< HEAD
         b.component_balances = pe.Constraint(
             m.components, rule=_component_balances, doc='Component balances'
         )
-=======
-        b.component_balances = pe.Constraint(m.components, rule=_component_balances)
->>>>>>> c1fee756
 
         def _antoine(_b, _c):
             return (
@@ -1283,13 +1123,9 @@
                 - pe.log(self.antoine_unit_trans * _b.vapor_pressure[_c])
             ) * (100 * _b.flash_t - _b.antoine_C[_c]) == _b.antoine_B[_c]
 
-<<<<<<< HEAD
         b.antoine_con = pe.Constraint(
             m.components, rule=_antoine, doc='Antoine equation'
         )
-=======
-        b.antoine_con = pe.Constraint(m.components, rule=_antoine)
->>>>>>> c1fee756
 
         def _vle(_b, _c):
             return (
@@ -1301,17 +1137,12 @@
                 == _b.vapor_pressure['H2'] * _b.vapor_recovery[_c]
             )
 
-<<<<<<< HEAD
         b.vle_set = pe.Set(
             initialize=['CO', 'CH3OH', 'CH4'], ordered=True, doc='VLE set'
         )
         b.vle_con = pe.Constraint(
             b.vle_set, rule=_vle, doc='Vapor Liquid Equilibrium constraint'
         )
-=======
-        b.vle_set = pe.Set(initialize=['CO', 'CH3OH', 'CH4'], ordered=True)
-        b.vle_con = pe.Constraint(b.vle_set, rule=_vle)
->>>>>>> c1fee756
 
         def _vapor_recovery(_b, _c):
             return (
@@ -1319,25 +1150,17 @@
                 == _b.vapor_recovery[_c] * m.component_flows[in_stream, _c]
             )
 
-<<<<<<< HEAD
         b.vapor_recovery_con = pe.Constraint(
             m.components, rule=_vapor_recovery, doc='Vapor recovery constraint'
         )
-=======
-        b.vapor_recovery_con = pe.Constraint(m.components, rule=_vapor_recovery)
->>>>>>> c1fee756
 
         b.total_p_con = pe.Constraint(
             expr=b.flash_p * f[liquid_stream]
             == sum(
                 b.vapor_pressure[_c] * m.component_flows[liquid_stream, _c]
                 for _c in m.components
-<<<<<<< HEAD
             ),
             doc='Total pressure constraint',
-=======
-            )
->>>>>>> c1fee756
         )
 
         b.flash_p_con = pe.ConstraintList()
@@ -1360,7 +1183,6 @@
             return m.component_flows[stream, _c] == 0
 
         b.zero_component_flows_con = pe.Constraint(
-<<<<<<< HEAD
             m.components,
             rule=_zero_component_flows,
             doc='Zero component flows constraint',
@@ -1371,12 +1193,6 @@
         b.fixed_pressure_con = pe.Constraint(
             expr=m.pressures[stream] == 1, doc='Fixed pressure constraint'
         )
-=======
-            m.components, rule=_zero_component_flows
-        )
-        b.fixed_temp_con = pe.Constraint(expr=m.temps[stream] == 3)
-        b.fixed_pressure_con = pe.Constraint(expr=m.pressures[stream] == 1)
->>>>>>> c1fee756
 
 
 def enumerate_solutions():
@@ -1423,10 +1239,7 @@
                             lb, ub = compute_bounds_on_expr(_c.body)
                             _d.BigM[_c] = max(abs(lb), abs(ub))
 
-<<<<<<< HEAD
                     # fix the disjuncts
-=======
->>>>>>> c1fee756
                     if feed_choice == 'cheap':
                         m.cheap_feed_disjunct.indicator_var.fix(1)
                         m.expensive_feed_disjunct.indicator_var.fix(0)
@@ -1485,24 +1298,6 @@
     return m
 
 
-<<<<<<< HEAD
-=======
-def build_model():
-    m = MethanolModel().model
-    for _d in m.component_data_objects(
-        gdp.Disjunct, descend_into=True, active=True, sort=True
-    ):
-        _d.BigM = pe.Suffix()
-        for _c in _d.component_data_objects(
-            pe.Constraint, descend_into=True, active=True, sort=True
-        ):
-            lb, ub = compute_bounds_on_expr(_c.body)
-            _d.BigM[_c] = max(abs(lb), abs(ub))
-
-    return m
-
-
->>>>>>> c1fee756
 def solve_with_gdp_opt():
     """
     Solve the methanol production model using LOA (logic-based outer approximation) with GDPopt solver.
